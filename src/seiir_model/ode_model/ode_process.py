--- conflicted
+++ resolved
@@ -85,15 +85,9 @@
         self.lag_days = lag_days
         df.sort_values(self.col_date, inplace=True)
         date = pd.to_datetime(df[col_date])
-<<<<<<< HEAD
-        idx = date < self.today + np.timedelta64(self.day_shift -
-                                                 self.lag_days, 'D')
-=======
-        self.today = np.datetime64(datetime.today())
         end_date = self.today + np.timedelta64(self.day_shift -
                                                self.lag_days, 'D')
         idx = date < end_date
->>>>>>> a30cb145
 
         cases_threshold = 50.0
         start_date = date[df[col_cases] >= cases_threshold].min()
