# -*- coding: utf-8 -*-
"""
    ODE Process
    ~~~~~~~~~~~~
"""
from dataclasses import dataclass
from typing import Dict, Tuple
<<<<<<< HEAD
import datetime
=======
>>>>>>> eed05dc0
from datetime import date
import numpy as np
import pandas as pd
from odeopt.ode import RK4
from odeopt.ode import LinearFirstOrder
from odeopt.core.utils import linear_interpolate
from .spline_fit import SplineFit


class SingleGroupODEProcess:
    def __init__(self, df,
                 col_date,
                 col_cases,
                 col_pop,
                 col_loc_id,
                 today=np.datetime64(date.today()),
                 day_shift=(8,)*2,
                 lag_days=17,
                 alpha=(0.95,)*2,
                 sigma=(0.2,)*2,
                 gamma1=(0.5,)*2,
                 gamma2=(0.5,)*2,
                 solver_class=RK4,
                 solver_dt=1e-1,
                 spline_options=None,
                 spline_se_power=1.0,
                 spline_space='ln daily'):
        """Constructor of the SingleGroupODEProcess

        Args:
            df (pd.DateFrame): DataFrame contains all the data.
            col_date (str): Date of the rows.
            col_cases (str): Column with new infectious data.
            col_pop (str): Column with population.
            col_loc_id (str): Column with location id.
            today (np.datetime64): Indicating when "today" is. Defaults to the actual today.
            day_shift (arraylike): Days shift for the data sub-selection.
            alpha (arraylike): bounds for uniformly sampling alpha.
            sigma (arraylike): bounds for uniformly sampling sigma.
            gamma1 (arraylike): bounds for uniformly sampling gamma1.
            gamma2 (arraylike): bounds for uniformly sampling gamma2.
            solver_class (ODESolver, optional): Solver for the ODE system.
            solver_dt (float, optional): Step size for the ODE system.
            spline_options (dict | None, optional):
                Dictionary of spline prior options.
            spline_se_power(float): The standard error scaling power.
            spline_space (str): which space to fit the spline.
        """
        # observations
        print(df.columns)
        assert col_date in df
        assert col_cases in df
        assert col_pop in df
        assert col_loc_id in df
        assert 'obs_infecs' in df
        self.col_date = col_date
        self.col_cases = col_cases
        self.col_pop = col_pop
        self.col_loc_id = col_loc_id

        self.loc_id = df[self.col_loc_id].values[0]

        # ODE parameters
        assert len(alpha) == 2 and \
               0.0 <= alpha[0] <= alpha[1]
        assert len(sigma) == 2 and \
               0.0 <= sigma[0] <= sigma[1]
        assert len(gamma1) == 2 and \
               0.0 <= gamma1[0] <= gamma1[1]
        assert len(gamma2) == 2 and \
               0.0 <= gamma2[0] <= gamma2[1]
        self.alpha = np.random.uniform(*alpha)
        self.sigma = np.random.uniform(*sigma)
        self.gamma1 = np.random.uniform(*gamma1)
        self.gamma2 = np.random.uniform(*gamma2)
        self.N = df[self.col_pop].values[0]

        assert len(day_shift) == 2 and \
            day_shift[0] <= day_shift[1]

        # subset the data
        self.today = today
        self.day_shift = int(np.random.uniform(*day_shift))
        self.lag_days = lag_days
        df.sort_values(self.col_date, inplace=True)
        date = pd.to_datetime(df[col_date])
<<<<<<< HEAD
        self.today = np.datetime64(datetime.date(year=2020, month=5, day=11))
=======
        self.today = np.datetime64(date.today())
>>>>>>> eed05dc0
        # max_obs_date = pd.to_datetime(df.loc[df['cases_draw'] > 0.01, 'date']).max()
        # idx = (date <= max_obs_date)
        idx = (df['obs_infecs']==1)
        
        cases_threshold = 50.0
        start_date = date[df[col_cases] >= cases_threshold].min()
        idx_final = idx & (date >= start_date)
        while not any(idx_final):
            cases_threshold *= 0.5
            print(f'reduce cases threshold for {self.loc_id} to'
                  f'{cases_threshold}')
            start_date = date[df[col_cases] >= cases_threshold].min()
            idx_final = idx & (date >= start_date)
            if cases_threshold < 1e-6:
                break
        if np.sum(idx_final) < 2:
            cases_threshold = 0.0
            start_date = date[df[col_cases] > cases_threshold].min()
            idx_final = idx & (date > start_date)

        assert np.sum(idx_final) > 2, \
            f'loc_id: {self.loc_id}, not enough non-zero cases data to fit a ' \
            f'spline. Number of data is {np.sum(idx_final)}.'

        self.df = df[idx_final].copy()
        date = date[idx_final]

        # compute days
        self.col_days = 'days'
        self.df[self.col_days] = (date - date.min()).dt.days.values

        # parse input
        self.date = self.df[self.col_date]
        self.t = self.df[self.col_days].values
        self.obs = self.df[self.col_cases].values
        self.init_cond = {
            'S': self.N,
            'E': self.obs[0],
            'I1': 1.0,
            'I2': 0.0,
            'R': 0.0
        }

        # ode solver setup
        self.solver_class = solver_class
        self.solver_dt = solver_dt
        self.t_span = np.array([np.min(self.t), np.max(self.t)])
        self.t_params = np.arange(self.t_span[0],
                                  self.t_span[1] + self.solver_dt,
                                  self.solver_dt)
        self.params = None
        self.components = None
        self.create_ode_sys()

        # spline solver setup
        self.spline_options = {
            'spline_knots': np.linspace(0.0, 1.0, 7),
            'spline_degree': 3,
            'prior_spline_convexity': 'concave',
        }
        self.spline_se_power = spline_se_power
        self.spline_space = spline_space
        if spline_options is not None:
            self.spline_options.update(**spline_options)
        self.create_spline()

    def create_spline(self):
        """Create spline fit object.
        """
        self.step_spline_model = SplineFit(
            self.t,
            self.obs,
            self.spline_options,
            se_power=self.spline_se_power,
            space=self.spline_space
        )

    def create_ode_sys(self):
        """Create 1D ODE solver.
        """
        self.step_ode_sys = LinearFirstOrder(
            self.sigma,
            solver_class=self.solver_class,
            solver_dt=self.solver_dt
        )

    def update_ode_params(self,
                          alpha=None,
                          sigma=None,
                          gamma1=None,
                          gamma2=None):
        """Update given parameters.

        Args:
            alpha (float | None, optional):
                Updated alpha parameter, if `None` no update will happen.
            sigma (float | None, optional):
                Updated sigma parameter, if `None` no update will happen.
            gamma1 (float | None, optional):
                Updated gamma1 parameter, if `None` no update will happen.
            gamma2 (float | None, optional):
                Updated gamma2 parameter, if `None` no update will happen.
        """
        if alpha is not None:
            assert 0.0 < alpha <= 1.0
            self.alpha = alpha
        if sigma is not None:
            assert sigma >= 0.0
            self.sigma = sigma
        if gamma1 is not None:
            assert gamma1 >= 0.0
            self.gamma1 = gamma1
        if gamma2 is not None:
            assert gamma2 >= 0.0
            self.gamma2 = gamma2

    def update_data(self, obs):
        """Update data.

        Args:
            obs (np.ndarray): independent variable.
        """
        assert self.obs.size == obs.size
        self.obs = obs
        self.create_spline()

    def fit_spline(self):
        """Fit spline.
        """
        self.step_spline_model.fit_spline()
        rhs_newE = self.step_spline_model.predict(self.t_params)
        rhs_newE[self.t_params > self.step_spline_model.spline.knots[-1]] = 0.0
        self.rhs_newE = rhs_newE

    def process(self, fit_spline=True):
        """Process the data.
        """
        # fit the spline and predict the right-hand-side
        if fit_spline:
            self.fit_spline()
        # fit the E
        self.step_ode_sys.update_given_params(c=self.sigma)
        E = self.step_ode_sys.simulate(self.t_params,
                                       np.array([self.init_cond['E']]),
                                       self.t_params,
                                       self.rhs_newE[None, :])[0]

        # fit I1
        self.step_ode_sys.update_given_params(c=self.gamma1)
        # modify initial condition of I1
        self.init_cond.update({
            'I1': (self.rhs_newE[0]/5.0)**(1.0/self.alpha)
        })
        I1 = self.step_ode_sys.simulate(self.t_params,
                                        np.array([self.init_cond['I1']]),
                                        self.t_params,
                                        self.sigma*E[None, :])[0]

        # fit I2
        self.step_ode_sys.update_given_params(c=self.gamma2)
        I2 = self.step_ode_sys.simulate(self.t_params,
                                        np.array([self.init_cond['I2']]),
                                        self.t_params,
                                        self.gamma1*I1[None, :])[0]

        # fit S
        self.init_cond.update({
            'S': self.N - self.init_cond['E'] - self.init_cond['I1']
        })
        self.step_ode_sys.update_given_params(c=0.0)
        S = self.step_ode_sys.simulate(self.t_params,
                                       np.array([self.init_cond['S']]),
                                       self.t_params,
                                       -self.rhs_newE[None, :])[0]
        neg_S_idx = S < 0.0

        # fit R
        self.step_ode_sys.update_given_params(c=0.0)
        R = self.step_ode_sys.simulate(self.t_params,
                                       np.array([self.init_cond['R']]),
                                       self.t_params,
                                       self.gamma2*I2[None, :])[0]

        if np.any(neg_S_idx):
            id_min = np.min(np.arange(S.size)[neg_S_idx])
            S[id_min:] = S[id_min - 1]
            E[id_min:] = E[id_min - 1]
            I1[id_min:] = I1[id_min - 1]
            I2[id_min:] = I2[id_min - 1]
            R[id_min:] = R[id_min - 1]

        self.components = {
            'S': S,
            'E': E,
            'I1': I1,
            'I2': I2,
            'R': R
        }

        # get beta
        self.params = (self.rhs_newE/
                       ((S/self.N)*
                        ((I1 + I2)**self.alpha)))[None, :]

    def predict(self, t):
        params = linear_interpolate(t, self.t_params, self.params)
        components = {
            c: linear_interpolate(t, self.t_params, self.components[c])
            for c in self.components
        }
        components.update({
            'newE': linear_interpolate(t, self.t_params, self.rhs_newE)
        })
        components.update({
            'newE_obs': linear_interpolate(t, self.t, self.obs)
        })
        return params, components

    def create_result_df(self):
        """Create result DataFrame.
        """
        params, components = self.predict(self.t)
        df_result = pd.DataFrame({
            'loc_id': self.loc_id,
            'date': self.date,
            'days': self.t,
            'beta': params[0]
        })

        for k, v in components.items():
            df_result[k] = v

        return df_result

    def create_params_df(self):
        """Create parameter DataFrame.
        """
        df_params = pd.DataFrame([self.alpha, self.sigma,
                                  self.gamma1, self.gamma2],
                                 index=['alpha', 'sigma', 'gamma1', 'gamma2'],
                                 columns=['params'])

        return df_params


@dataclass
class ODEProcessInput:
    df_dict: Dict
    col_date: str
    col_cases: str
    col_pop: str
    col_loc_id: str
    col_lag_days: str
    col_observed: str

    alpha: Tuple
    sigma: Tuple
    gamma1: Tuple
    gamma2: Tuple
    solver_dt: float
    spline_options: Dict
    day_shift: Tuple
    spline_se_power: float = 1.0
    spline_space: str = 'ln daily'


class ODEProcess:
    """ODE Process for multiple group.
    """
    def __init__(self, input):
        """Constructor of ODEProcess.

        Args:
            input: ODEProcessInput
        """
        self.df_dict = input.df_dict
        self.col_date = input.col_date
        self.col_cases = input.col_cases
        self.col_pop = input.col_pop
        self.col_loc_id = input.col_loc_id
        self.col_lag_days = input.col_lag_days
        self.col_observed = input.col_observed

        self.solver_dt = input.solver_dt
        self.spline_options = input.spline_options
        self.spline_se_power = input.spline_se_power
        self.spline_space = input.spline_space

        # create the location id
        self.loc_ids = np.sort(list(self.df_dict.keys()))

        # sampling the parameters here
        self.alpha = np.random.uniform(*input.alpha)
        self.sigma = np.random.uniform(*input.sigma)
        self.gamma1 = np.random.uniform(*input.gamma1)
        self.gamma2 = np.random.uniform(*input.gamma2)
        self.day_shift = int(np.random.uniform(*input.day_shift))

        # lag days
        self.lag_days = self.df_dict[self.loc_ids[0]][
            self.col_lag_days].values[0]
        self.today_dict = {
            loc_id: np.datetime64(
                self.df_dict[loc_id].loc[self.df_dict[loc_id][self.col_observed] == 1, self.col_date].max()
            )
            for loc_id in self.loc_ids
        }

        # create model for each location
        self.models = {}
        errors = []
        for loc_id in self.loc_ids:
            try:
                self.models[loc_id] = SingleGroupODEProcess(
                    self.df_dict[loc_id],
                    self.col_date,
                    self.col_cases,
                    self.col_pop,
                    self.col_loc_id,
                    day_shift=(self.day_shift,)*2,
                    lag_days=self.lag_days,
                    alpha=(self.alpha,)*2,
                    sigma=(self.sigma,)*2,
                    gamma1=(self.gamma1,)*2,
                    gamma2=(self.gamma2,)*2,
                    solver_class=RK4,
                    solver_dt=self.solver_dt,
                    spline_options=self.spline_options,
                    today=self.today_dict[loc_id],
                    spline_se_power=self.spline_se_power,
                    spline_space=self.spline_space
                )
            except AssertionError:
                errors.append(loc_id)

        if errors:
            raise RuntimeError(
                "SingleGroupODEProcess failed to initialize for 1 or more locations in "
                f"ODEProcess. Locations are: {errors}."
            )

    def process(self):
        """Process all models.
        """
        for loc_id, model in self.models.items():
            model.process()

    def create_result_df(self):
        """Create result DataFrame.
        """
        return pd.concat([
            model.create_result_df()
            for loc_id, model in self.models.items()
        ])

    def create_params_df(self):
        """Create parameter DataFrame.
        """
        df_params = pd.DataFrame({
            'params': ['alpha', 'sigma', 'gamma1', 'gamma2'],
            'values': [self.alpha, self.sigma, self.gamma1, self.gamma2]
        })

        return df_params<|MERGE_RESOLUTION|>--- conflicted
+++ resolved
@@ -5,10 +5,6 @@
 """
 from dataclasses import dataclass
 from typing import Dict, Tuple
-<<<<<<< HEAD
-import datetime
-=======
->>>>>>> eed05dc0
 from datetime import date
 import numpy as np
 import pandas as pd
@@ -95,11 +91,7 @@
         self.lag_days = lag_days
         df.sort_values(self.col_date, inplace=True)
         date = pd.to_datetime(df[col_date])
-<<<<<<< HEAD
-        self.today = np.datetime64(datetime.date(year=2020, month=5, day=11))
-=======
         self.today = np.datetime64(date.today())
->>>>>>> eed05dc0
         # max_obs_date = pd.to_datetime(df.loc[df['cases_draw'] > 0.01, 'date']).max()
         # idx = (date <= max_obs_date)
         idx = (df['obs_infecs']==1)
